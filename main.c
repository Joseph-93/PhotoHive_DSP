--- conflicted
+++ resolved
@@ -4,33 +4,6 @@
 #include <unistd.h>
 #include <fftw3.h>
 #include <math.h>
-<<<<<<< HEAD
-
-int max_x, max_y;
-double max_r;
-
-typedef struct {
-    double r;
-    double g;
-    double b;
-} Pixel_RGB;    // Holds the RGB values of a pixel
-
-typedef struct {
-    int height, width;
-    Pixel_RGB** pixels;
-} Image_RGB;    // Holds a 2D image of RGB values
-
-typedef struct {
-    double v;
-} Pixel_Gray;   // Holds a single value for a grayscale pixel
-
-typedef struct {
-    int height, width;
-    Pixel_Gray** pixels;
-} Image_Gray;   // Holds a 2D image of grayscale pixels
-
-typedef struct {
-=======
 #include <stdbool.h>
 #include <pthread.h>
 
@@ -112,7 +85,6 @@
  *   due to the reflective property of the FFT of a real-valued 2D image.
 ******************************************************************************/
 typedef struct Polar_Coord {
->>>>>>> 30fde382
     int r_sq;
     double phi;
 } Polar_Coord;
@@ -659,32 +631,6 @@
 }
 
 
-<<<<<<< HEAD
-// Function normalizes an RGB image, optimizing for color balance preservation
-void rgb_normalize_photo(Image_RGB* image) {
-    // Set Minimums and Maximums as any valid value
-    double max = image->pixels[0][0].r;
-    double min = max;
-    max_r = max;
-
-    // Set maximum and minimum values
-    for (int y=0; y<image->height; y++) {
-        for (int x=0; x<image->width; x++) {
-            Pixel_RGB pixel = image->pixels[y][x];
-            if (max < pixel.r) {max = pixel.r;}
-            if (min > pixel.r) {min = pixel.r;}
-            if (max < pixel.g) {max = pixel.g;}
-            if (min > pixel.g) {min = pixel.g;}
-            if (max < pixel.b) {max = pixel.b;}
-            if (min > pixel.b) {min = pixel.b;}
-            if (max_r < pixel.r) {max_r = pixel.r; max_x = x; max_y = y;}
-            if (pixel.r != 0.0) {printf("%lf\t", pixel.r);}
-        }
-    }
-    printf("R Maximum: image->pixels[%d][%d].r: %lf\n", max_y, max_x, image->pixels[max_y][max_x].r);
-    printf("Maximum value found in the NOT normalized FFT: %f\n", max);
-    printf("Minimum value found in the NOT normalized FFT: %f\n", min);
-=======
 /******************************************************************************
  * get_fft_normalizer_lookup returns a double array pointer to the values in
  *   the lookup table fft_normalizer.txt.
@@ -709,7 +655,6 @@
     }
 
     char dimensionality[3];  // Buffer to hold the dimensionality string
->>>>>>> 30fde382
 
     // Read the dimensionality string (expecting "1D\n")
     if (fscanf(file, "%2s\n", dimensionality) != 1) {
@@ -737,28 +682,6 @@
         return NULL;
     }
 
-<<<<<<< HEAD
-    // Set Minimums and Maximums as any valid value
-    max = image->pixels[0][0].r;
-    min = max;
-
-    printf("R Maximum post-log: image->pixels[%d][%d].r: %lf\n", max_y, max_x, image->pixels[max_y][max_x].r);
-
-    // Set maximum and minimum values
-    for (int y=0; y<image->height; y++) {
-        for (int x=0; x<image->width; x++) {
-            Pixel_RGB pixel = image->pixels[y][x];            
-            if (max < pixel.r) {max = pixel.r;}
-            if (min > pixel.r) {min = pixel.r;}
-            if (max < pixel.g) {max = pixel.g;}
-            if (min > pixel.g) {min = pixel.g;}
-            if (max < pixel.b) {max = pixel.b;}
-            if (min > pixel.b) {min = pixel.b;}
-        }
-    }
-    printf("Maximum value found in the normalized FFT: %f\n", max);
-    printf("Minimum value found in the normalized FFT: %f\n", min);
-=======
     for (int i=0; i<fft_normalizer_lookup->length; i++) {
         if (fscanf(file, "%lf %lf", &fft_normalizer_lookup->input[i], &fft_normalizer_lookup->output[i]) != 2) {
             fprintf(stderr, "Error reading value at index %d\n", i);
@@ -778,7 +701,6 @@
     return fft_normalizer_lookup;
 }
 
->>>>>>> 30fde382
 
 void free_1D_lookup_table(Lookup_1D* table) {
     free(table->input), table->input = NULL;
@@ -830,10 +752,6 @@
         if (fft->b[i] < 1) fft->b[i] = 0;
         else fft->b[i] = log(fft->b[i]) * G_s;
     }
-<<<<<<< HEAD
-    printf("R Maximum post-normalization: image->pixels[%d][%d].r: %lf\n", max_y, max_x, image->pixels[max_y][max_x].r);
-
-=======
 
     #ifdef DEBUG
         // Set Maximum as any valid value
@@ -850,7 +768,6 @@
         }
         printf("Maximum value found in the normalized FFT: %f\n", max);
     #endif
->>>>>>> 30fde382
 }
 
 
